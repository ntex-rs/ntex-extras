--- conflicted
+++ resolved
@@ -34,8 +34,4 @@
 httpdate = "1.0.2"
 
 [dev-dependencies]
-<<<<<<< HEAD
-ntex = { version = "0.6.5", features = ["tokio", "openssl", "compress"] }
-=======
 ntex = { version = "0.6.5", features=["tokio", "openssl", "compress"] }
->>>>>>> 7f7a9faa
